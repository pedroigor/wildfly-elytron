--- conflicted
+++ resolved
@@ -31,11 +31,7 @@
 
     <groupId>org.wildfly.security</groupId>
     <artifactId>wildfly-elytron</artifactId>
-<<<<<<< HEAD
     <version>1.2.0.Beta1-SNAPSHOT</version>
-=======
-    <version>1.1.0.CR6-SNAPSHOT</version>
->>>>>>> d5da79fd
 
     <name>WildFly Elytron</name>
     <description>WildFly Security SPIs</description>
@@ -162,11 +158,7 @@
                         </includes>
                         <childDelegation>true</childDelegation>
                         <reuseForks>false</reuseForks>
-<<<<<<< HEAD
-                        <argLine>-javaagent:${org.jmockit:jmockit:jar} -XX:-UseSplitVerifier ${modular.jdk.args}</argLine>
-=======
                         <argLine>${modular.jdk.args} ${modular.jdk.props}</argLine>
->>>>>>> d5da79fd
                     </configuration>
                 </plugin>
 
